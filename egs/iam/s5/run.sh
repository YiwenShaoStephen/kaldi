#!/bin/bash

stage=0
nj=20
color=1
data_dir=data
exp_dir=exp
augment=true
. ./cmd.sh ## You'll want to change cmd.sh to something that will work on your system.
           ## This relates to the queue.
. utils/parse_options.sh  # e.g. this parses the --stage option if supplied.

if [ $stage -le 0 ]; then
  # data preparation
  local/prepare_data.sh --nj $nj --dir $data_dir
fi
mkdir -p $data_dir/{train,val_1,val_2,test}/data

if [ $stage -le 1 ]; then
  for f in val_1 val_2 test; do
    local/make_feature_vect.py $data_dir/$f --scale-size 40 | \
      copy-feats --compress=true --compression-method=7 \
      ark:- ark,scp:$data_dir/$f/data/images.ark,$data_dir/$f/feats.scp || exit 1

    steps/compute_cmvn_stats.sh $data_dir/$f || exit 1;
  done

  if [ $augment = true ]; then
    # create a backup directory to store text, utt2spk and image.scp file
    mkdir -p $data_dir/train/backup
    mv $data_dir/train/text.txt $data_dir/train/utt2spk $data_dir/train/images.scp $data_dir/train/backup/
    local/augment_and_make_feature_vect.py $data_dir/train --scale-size 40 --vertical-shift 10 | \
      copy-feats --compress=true --compression-method=7 \
      ark:- ark,scp:$data_dir/train/data/images.ark,$data_dir/train/feats.scp || exit 1
    utils/utt2spk_to_spk2utt.pl $data_dir/train/utt2spk > $data_dir/train/spk2utt
  else
    local/make_feature_vect.py $data_dir/train --scale-size 40 | \
      copy-feats --compress=true --compression-method=7 \
      ark:- ark,scp:$data_dir/train/data/images.ark,$data_dir/train/feats.scp || exit 1
  fi
    steps/compute_cmvn_stats.sh $data_dir/train || exit 1;
fi

numSilStates=4
numStates=8

if [ $stage -le 2 ]; then
  local/prepare_dict.sh $data_dir/train/ $data_dir/test/ $data_dir/train/dict
  utils/prepare_lang.sh --num-sil-states $numSilStates --num-nonsil-states $numStates \
    $data_dir/train/dict "<unk>" $data_dir/lang/temp $data_dir/lang
fi

if [ $stage -le 3 ]; then
  local/iam_train_lm.sh
  cp -R $data_dir/lang -T $data_dir/lang_test_corpus
  gunzip -k -f data/local/local_lm/data/arpa/3gram_big.arpa.gz
  local/prepare_lm.sh data/local/local_lm/data/arpa/3gram_big.arpa $data_dir/lang_test_corpus || exit 1;
  local/run_unk_model.sh
fi

<<<<<<< HEAD
if [ $stage -le 3 ]; then
  for f in train val_1 val_2 test; do
    local/extract_feature.sh --cmd "$train_cmd" --nj 80 $data_dir/$f 40 || exit 1

    steps/compute_cmvn_stats.sh $data_dir/$f || exit 1;
  done
fi

=======
>>>>>>> 94b3e999
num_gauss=10000
numLeavesTri=500
numGaussTri=20000

if [ $stage -le 4 ]; then
  steps/train_mono.sh --nj $nj --cmd $cmd \
    --totgauss $num_gauss \
    $data_dir/train \
    $data_dir/lang \
    $exp_dir/mono
fi

if [ $stage -le 5 ]; then
  utils/mkgraph.sh --mono $data_dir/lang_test_corpus \
    $exp_dir/mono \
    $exp_dir/mono/graph
  steps/decode.sh --nj $nj --cmd $cmd \
    $exp_dir/mono/graph \
    $data_dir/test \
    $exp_dir/mono/decode_test
fi

if [ $stage -le 6 ]; then
  steps/align_si.sh --nj $nj --cmd $cmd \
    $data_dir/train $data_dir/lang \
    $exp_dir/mono \
    $exp_dir/mono_ali
  steps/train_deltas.sh --cmd $cmd \
    $numLeavesTri $numGaussTri $data_dir/train $data_dir/lang \
    $exp_dir/mono_ali \
    $exp_dir/tri
fi

if [ $stage -le 7 ]; then
  utils/mkgraph.sh $data_dir/lang_test_corpus \
    $exp_dir/tri \
    $exp_dir/tri/graph
  steps/decode.sh --nj $nj --cmd $cmd \
    $exp_dir/tri/graph \
    $data_dir/test \
    $exp_dir/tri/decode_test
fi

if [ $stage -le 8 ]; then
  steps/align_si.sh --nj $nj --cmd $cmd \
    $data_dir/train $data_dir/lang \
    $exp_dir/tri \
    $exp_dir/tri_ali
  steps/train_lda_mllt.sh --cmd $cmd \
    --splice-opts "--left-context=3 --right-context=3" \
    $numLeavesTri $numGaussTri \
    $data_dir/train $data_dir/lang \
    $exp_dir/tri_ali $exp_dir/tri2
fi

if [ $stage -le 9 ]; then
  utils/mkgraph.sh $data_dir/lang_test_corpus \
    $exp_dir/tri2 \
    $exp_dir/tri2/graph
  steps/decode.sh --nj $nj --cmd $cmd \
    $exp_dir/tri2/graph \
    $data_dir/test \
    $exp_dir/tri2/decode_test
fi

if [ $stage -le 10 ]; then
  steps/align_fmllr.sh --nj $nj --cmd $cmd \
    --use-graphs true \
    $data_dir/train $data_dir/lang \
    $exp_dir/tri2 \
    $exp_dir/tri2_ali
  steps/train_sat.sh --cmd $cmd \
    $numLeavesTri $numGaussTri \
    $data_dir/train $data_dir/lang \
    $exp_dir/tri2_ali $exp_dir/tri3
fi

if [ $stage -le 11 ]; then
  utils/mkgraph.sh $data_dir/lang_test_corpus \
    $exp_dir/tri3 \
    $exp_dir/tri3/graph
  steps/decode_fmllr.sh --nj $nj --cmd $cmd \
    $exp_dir/tri3/graph \
    $data_dir/test \
    $exp_dir/tri3/decode_test
fi

if [ $stage -le 12 ]; then
  steps/align_fmllr.sh --nj $nj --cmd $cmd \
    --use-graphs true \
    $data_dir/train $data_dir/lang \
    $exp_dir/tri3 \
    $exp_dir/tri3_ali
fi

affix=1a
if [ $stage -le 13 ]; then
  local/chain/run_cnn_1a.sh --stage 0 \
   --gmm tri3 \
   --ali tri3_ali \
   --nnet3_affix $nnet3_affix \
   --affix $affix \
   --lang_test lang_unk
fi

if [ $stage -le 14 ]; then
  local/chain/run_cnn_chainali_1a.sh --stage 0 \
   --gmm tri3 \
   --ali tri3_ali \
   --nnet3_affix $nnet3_affix \
   --affix $affix \
   --chain_model_dir $exp_dir/chain${nnet3_affix}/cnn${affix} \
   --lang_test lang_unk
fi<|MERGE_RESOLUTION|>--- conflicted
+++ resolved
@@ -58,17 +58,6 @@
   local/run_unk_model.sh
 fi
 
-<<<<<<< HEAD
-if [ $stage -le 3 ]; then
-  for f in train val_1 val_2 test; do
-    local/extract_feature.sh --cmd "$train_cmd" --nj 80 $data_dir/$f 40 || exit 1
-
-    steps/compute_cmvn_stats.sh $data_dir/$f || exit 1;
-  done
-fi
-
-=======
->>>>>>> 94b3e999
 num_gauss=10000
 numLeavesTri=500
 numGaussTri=20000
