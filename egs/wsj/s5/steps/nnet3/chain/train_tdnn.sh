--- conflicted
+++ resolved
@@ -37,11 +37,8 @@
                     # Set it to 128 for multi-threaded CPU-based training.
 lm_opts=   # options to chain-est-phone-lm
 l2_regularize=0.0
-<<<<<<< HEAD
 leaky_hmm_coefficient=0.00001
-=======
 xent_regularize=0.0
->>>>>>> 4efcde79
 frames_per_iter=800000  # each iteration of training, see this many [input]
                         # frames per job.  This option is passed to get_egs.sh.
                         # Aim for about a minute of training time
@@ -453,21 +450,13 @@
     # Set off jobs doing some diagnostics, in the background.
     # Use the egs dir from the previous iteration for the diagnostics
     $cmd $dir/log/compute_prob_valid.$x.log \
-<<<<<<< HEAD
-      nnet3-chain-compute-prob --l2-regularize=$l2_regularize --leaky-hmm-coefficient=$leaky_hmm_coefficient \
+      nnet3-chain-compute-prob --l2-regularize=$l2_regularize --leaky-hmm-coefficient=$leaky_hmm_coefficient --xent-regularize=$xent_regularize \
           "nnet3-am-copy --raw=true $dir/$x.mdl -|" $dir/den.fst \
           "ark:nnet3-chain-merge-egs ark:$egs_dir/valid_diagnostic.cegs ark:- |" &
     $cmd $dir/log/compute_prob_train.$x.log \
-      nnet3-chain-compute-prob --l2-regularize=$l2_regularize --leaky-hmm-coefficient=$leaky_hmm_coefficient \
-=======
-      nnet3-chain-compute-prob --l2-regularize=$l2_regularize --xent-regularize=$xent_regularize \
+      nnet3-chain-compute-prob --l2-regularize=$l2_regularize --leaky-hmm-coefficient=$leaky_hmm_coefficient  --xent-regularize=$xent_regularize \
           "nnet3-am-copy --raw=true $dir/$x.mdl -|" $dir/den.fst \
           "ark:nnet3-chain-merge-egs ark:$egs_dir/valid_diagnostic.cegs ark:- |" &
-    $cmd $dir/log/compute_prob_train.$x.log \
-      nnet3-chain-compute-prob --l2-regularize=$l2_regularize  --xent-regularize=$xent_regularize \
->>>>>>> 4efcde79
-          "nnet3-am-copy --raw=true $dir/$x.mdl -|" $dir/den.fst \
-          "ark:nnet3-chain-merge-egs ark:$egs_dir/train_diagnostic.cegs ark:- |" &
 
     if [ $x -gt 0 ]; then
       # This doesn't use the egs, it only shows the relative change in model parameters.
@@ -523,11 +512,7 @@
 
         $cmd $train_queue_opt $dir/log/train.$x.$n.log \
           nnet3-chain-train --apply-deriv-weights=$apply_deriv_weights \
-<<<<<<< HEAD
-             --l2-regularize=$l2_regularize --leaky-hmm-coefficient=$leaky_hmm_coefficient \
-=======
-             --l2-regularize=$l2_regularize  --xent-regularize=$xent_regularize \
->>>>>>> 4efcde79
+             --l2-regularize=$l2_regularize --leaky-hmm-coefficient=$leaky_hmm_coefficient --xent-regularize=$xent_regularize \
               $parallel_train_opts $deriv_time_opts \
              --max-param-change=$this_max_param_change \
             --print-interval=10 "$mdl" $dir/den.fst \
@@ -605,19 +590,11 @@
   # the same subset we used for the previous compute_probs, as the
   # different subsets will lead to different probs.
   $cmd $dir/log/compute_prob_valid.final.log \
-<<<<<<< HEAD
-    nnet3-chain-compute-prob --l2-regularize=$l2_regularize --leaky-hmm-coefficient=$leaky_hmm_coefficient \
+    nnet3-chain-compute-prob --l2-regularize=$l2_regularize --leaky-hmm-coefficient=$leaky_hmm_coefficient --xent-regularize=$xent_regularize \
            "nnet3-am-copy --raw=true $dir/final.mdl - |" $dir/den.fst \
     "ark:nnet3-chain-merge-egs ark:$egs_dir/valid_diagnostic.cegs ark:- |" &
   $cmd $dir/log/compute_prob_train.final.log \
-    nnet3-chain-compute-prob --l2-regularize=$l2_regularize --leaky-hmm-coefficient=$leaky_hmm_coefficient \
-=======
-    nnet3-chain-compute-prob --l2-regularize=$l2_regularize  --xent-regularize=$xent_regularize \
-           "nnet3-am-copy --raw=true $dir/final.mdl - |" $dir/den.fst \
-    "ark:nnet3-chain-merge-egs ark:$egs_dir/valid_diagnostic.cegs ark:- |" &
-  $cmd $dir/log/compute_prob_train.final.log \
-    nnet3-chain-compute-prob --l2-regularize=$l2_regularize  --xent-regularize=$xent_regularize \
->>>>>>> 4efcde79
+    nnet3-chain-compute-prob --l2-regularize=$l2_regularize --leaky-hmm-coefficient=$leaky_hmm_coefficient --xent-regularize=$xent_regularize \
       "nnet3-am-copy --raw=true $dir/final.mdl - |" $dir/den.fst \
     "ark:nnet3-chain-merge-egs ark:$egs_dir/train_diagnostic.cegs ark:- |" &
 fi
